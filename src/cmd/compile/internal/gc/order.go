// Copyright 2012 The Go Authors.  All rights reserved.
// Use of this source code is governed by a BSD-style
// license that can be found in the LICENSE file.

package gc

import (
	"fmt"
	"strings"
)

// Rewrite tree to use separate statements to enforce
// order of evaluation.  Makes walk easier, because it
// can (after this runs) reorder at will within an expression.
//
// Rewrite x op= y into x = x op y.
//
// Introduce temporaries as needed by runtime routines.
// For example, the map runtime routines take the map key
// by reference, so make sure all map keys are addressable
// by copying them to temporaries as needed.
// The same is true for channel operations.
//
// Arrange that map index expressions only appear in direct
// assignments x = m[k] or m[k] = x, never in larger expressions.
//
// Arrange that receive expressions only appear in direct assignments
// x = <-c or as standalone statements <-c, never in larger expressions.

// TODO(rsc): The temporary introduction during multiple assignments
// should be moved into this file, so that the temporaries can be cleaned
// and so that conversions implicit in the OAS2FUNC and OAS2RECV
// nodes can be made explicit and then have their temporaries cleaned.

// TODO(rsc): Goto and multilevel break/continue can jump over
// inserted VARKILL annotations. Work out a way to handle these.
// The current implementation is safe, in that it will execute correctly.
// But it won't reuse temporaries as aggressively as it might, and
// it can result in unnecessary zeroing of those variables in the function
// prologue.

// Order holds state during the ordering process.
type Order struct {
	out  *NodeList // list of generated statements
	temp []*Node   // stack of temporary variables
}

// Order rewrites fn->nbody to apply the ordering constraints
// described in the comment at the top of the file.
func order(fn *Node) {
	if Debug['W'] > 1 {
		s := fmt.Sprintf("\nbefore order %v", fn.Func.Nname.Sym)
		dumplist(s, fn.Nbody)
	}

	orderblock(&fn.Nbody)
}

// Ordertemp allocates a new temporary with the given type,
// pushes it onto the temp stack, and returns it.
// If clear is true, ordertemp emits code to zero the temporary.
func ordertemp(t *Type, order *Order, clear bool) *Node {
	var_ := temp(t)
	if clear {
		a := Nod(OAS, var_, nil)
		typecheck(&a, Etop)
		order.out = list(order.out, a)
	}

	order.temp = append(order.temp, var_)
	return var_
}

// Ordercopyexpr behaves like ordertemp but also emits
// code to initialize the temporary to the value n.
//
// The clear argument is provided for use when the evaluation
// of tmp = n turns into a function call that is passed a pointer
// to the temporary as the output space. If the call blocks before
// tmp has been written, the garbage collector will still treat the
// temporary as live, so we must zero it before entering that call.
// Today, this only happens for channel receive operations.
// (The other candidate would be map access, but map access
// returns a pointer to the result data instead of taking a pointer
// to be filled in.)
func ordercopyexpr(n *Node, t *Type, order *Order, clear int) *Node {
	var_ := ordertemp(t, order, clear != 0)
	a := Nod(OAS, var_, n)
	typecheck(&a, Etop)
	order.out = list(order.out, a)
	return var_
}

// Ordercheapexpr returns a cheap version of n.
// The definition of cheap is that n is a variable or constant.
// If not, ordercheapexpr allocates a new tmp, emits tmp = n,
// and then returns tmp.
func ordercheapexpr(n *Node, order *Order) *Node {
	if n == nil {
		return nil
	}
	switch n.Op {
	case ONAME, OLITERAL:
		return n
	case OLEN, OCAP:
		l := ordercheapexpr(n.Left, order)
		if l == n.Left {
			return n
		}
		a := Nod(OXXX, nil, nil)
		*a = *n
		a.Orig = a
		a.Left = l
		typecheck(&a, Erv)
		return a
	}

	return ordercopyexpr(n, n.Type, order, 0)
}

// Ordersafeexpr returns a safe version of n.
// The definition of safe is that n can appear multiple times
// without violating the semantics of the original program,
// and that assigning to the safe version has the same effect
// as assigning to the original n.
//
// The intended use is to apply to x when rewriting x += y into x = x + y.
func ordersafeexpr(n *Node, order *Order) *Node {
	switch n.Op {
	case ONAME, OLITERAL:
		return n

	case ODOT, OLEN, OCAP:
		l := ordersafeexpr(n.Left, order)
		if l == n.Left {
			return n
		}
		a := Nod(OXXX, nil, nil)
		*a = *n
		a.Orig = a
		a.Left = l
		typecheck(&a, Erv)
		return a

	case ODOTPTR, OIND:
		l := ordercheapexpr(n.Left, order)
		if l == n.Left {
			return n
		}
		a := Nod(OXXX, nil, nil)
		*a = *n
		a.Orig = a
		a.Left = l
		typecheck(&a, Erv)
		return a

	case OINDEX, OINDEXMAP:
		var l *Node
		if Isfixedarray(n.Left.Type) {
			l = ordersafeexpr(n.Left, order)
		} else {
			l = ordercheapexpr(n.Left, order)
		}
		r := ordercheapexpr(n.Right, order)
		if l == n.Left && r == n.Right {
			return n
		}
		a := Nod(OXXX, nil, nil)
		*a = *n
		a.Orig = a
		a.Left = l
		a.Right = r
		typecheck(&a, Erv)
		return a
	}

	Fatalf("ordersafeexpr %v", Oconv(int(n.Op), 0))
	return nil // not reached
}

// Istemp reports whether n is a temporary variable.
func istemp(n *Node) bool {
	if n.Op != ONAME {
		return false
	}
	return strings.HasPrefix(n.Sym.Name, "autotmp_")
}

// Isaddrokay reports whether it is okay to pass n's address to runtime routines.
// Taking the address of a variable makes the liveness and optimization analyses
// lose track of where the variable's lifetime ends. To avoid hurting the analyses
// of ordinary stack variables, those are not 'isaddrokay'. Temporaries are okay,
// because we emit explicit VARKILL instructions marking the end of those
// temporaries' lifetimes.
func isaddrokay(n *Node) bool {
	return islvalue(n) && (n.Op != ONAME || n.Class == PEXTERN || istemp(n))
}

// Orderaddrtemp ensures that *np is okay to pass by address to runtime routines.
// If the original argument *np is not okay, orderaddrtemp creates a tmp, emits
// tmp = *np, and then sets *np to the tmp variable.
func orderaddrtemp(np **Node, order *Order) {
	n := *np
	if isaddrokay(n) {
		return
	}
	*np = ordercopyexpr(n, n.Type, order, 0)
}

type ordermarker int

// Marktemp returns the top of the temporary variable stack.
func marktemp(order *Order) ordermarker {
	return ordermarker(len(order.temp))
}

// Poptemp pops temporaries off the stack until reaching the mark,
// which must have been returned by marktemp.
func poptemp(mark ordermarker, order *Order) {
	order.temp = order.temp[:mark]
}

// Cleantempnopop emits to *out VARKILL instructions for each temporary
// above the mark on the temporary stack, but it does not pop them
// from the stack.
func cleantempnopop(mark ordermarker, order *Order, out **NodeList) {
	var kill *Node

<<<<<<< HEAD
	for l := order.temp; l != mark; l = l.Next {
		if l.N.Name.Keepalive {
			l.N.Name.Keepalive = false
			l.N.Addrtaken = true // ensure SSA keeps the l.N variable
			kill = Nod(OVARLIVE, l.N, nil)
=======
	for i := len(order.temp) - 1; i >= int(mark); i-- {
		n := order.temp[i]
		if n.Name.Keepalive {
			n.Name.Keepalive = false
			kill = Nod(OVARLIVE, n, nil)
>>>>>>> 7786f979
			typecheck(&kill, Etop)
			*out = list(*out, kill)
		}
		kill = Nod(OVARKILL, n, nil)
		typecheck(&kill, Etop)
		*out = list(*out, kill)
	}
}

// Cleantemp emits VARKILL instructions for each temporary above the
// mark on the temporary stack and removes them from the stack.
func cleantemp(top ordermarker, order *Order) {
	cleantempnopop(top, order, &order.out)
	poptemp(top, order)
}

// Orderstmtlist orders each of the statements in the list.
func orderstmtlist(l *NodeList, order *Order) {
	for ; l != nil; l = l.Next {
		orderstmt(l.N, order)
	}
}

// Orderblock orders the block of statements *l onto a new list,
// and then replaces *l with that list.
func orderblock(l **NodeList) {
	var order Order
	mark := marktemp(&order)
	orderstmtlist(*l, &order)
	cleantemp(mark, &order)
	*l = order.out
}

// Orderexprinplace orders the side effects in *np and
// leaves them as the init list of the final *np.
func orderexprinplace(np **Node, outer *Order) {
	n := *np
	var order Order
	orderexpr(&n, &order, nil)
	addinit(&n, order.out)

	// insert new temporaries from order
	// at head of outer list.
	outer.temp = append(outer.temp, order.temp...)

	*np = n
}

// Orderstmtinplace orders the side effects of the single statement *np
// and replaces it with the resulting statement list.
func orderstmtinplace(np **Node) {
	n := *np
	var order Order
	mark := marktemp(&order)
	orderstmt(n, &order)
	cleantemp(mark, &order)
	*np = liststmt(order.out)
}

// Orderinit moves n's init list to order->out.
func orderinit(n *Node, order *Order) {
	orderstmtlist(n.Ninit, order)
	n.Ninit = nil
}

// Ismulticall reports whether the list l is f() for a multi-value function.
// Such an f() could appear as the lone argument to a multi-arg function.
func ismulticall(l *NodeList) bool {
	// one arg only
	if l == nil || l.Next != nil {
		return false
	}
	n := l.N

	// must be call
	switch n.Op {
	default:
		return false

	case OCALLFUNC, OCALLMETH, OCALLINTER:
		break
	}

	// call must return multiple values
	return n.Left.Type.Outtuple > 1
}

// Copyret emits t1, t2, ... = n, where n is a function call,
// and then returns the list t1, t2, ....
func copyret(n *Node, order *Order) *NodeList {
	if n.Type.Etype != TSTRUCT || !n.Type.Funarg {
		Fatalf("copyret %v %d", n.Type, n.Left.Type.Outtuple)
	}

	var l1 *NodeList
	var l2 *NodeList
	var tl Iter
	var tmp *Node
	for t := Structfirst(&tl, &n.Type); t != nil; t = structnext(&tl) {
		tmp = temp(t.Type)
		l1 = list(l1, tmp)
		l2 = list(l2, tmp)
	}

	as := Nod(OAS2, nil, nil)
	as.List = l1
	as.Rlist = list1(n)
	typecheck(&as, Etop)
	orderstmt(as, order)

	return l2
}

// Ordercallargs orders the list of call arguments *l.
func ordercallargs(l **NodeList, order *Order) {
	if ismulticall(*l) {
		// return f() where f() is multiple values.
		*l = copyret((*l).N, order)
	} else {
		orderexprlist(*l, order)
	}
}

// Ordercall orders the call expression n.
// n->op is OCALLMETH/OCALLFUNC/OCALLINTER or a builtin like OCOPY.
func ordercall(n *Node, order *Order) {
	orderexpr(&n.Left, order, nil)
	orderexpr(&n.Right, order, nil) // ODDDARG temp
	ordercallargs(&n.List, order)

	if n.Op == OCALLFUNC {
		for l, t := n.List, getinargx(n.Left.Type).Type; l != nil && t != nil; l, t = l.Next, t.Down {
			// Check for "unsafe-uintptr" tag provided by escape analysis.
			// If present and the argument is really a pointer being converted
			// to uintptr, arrange for the pointer to be kept alive until the call
			// returns, by copying it into a temp and marking that temp
			// still alive when we pop the temp stack.
			if t.Note != nil && *t.Note == unsafeUintptrTag {
				xp := &l.N
				for (*xp).Op == OCONVNOP && !Isptr[(*xp).Type.Etype] {
					xp = &(*xp).Left
				}
				x := *xp
				if Isptr[x.Type.Etype] {
					x = ordercopyexpr(x, x.Type, order, 0)
					x.Name.Keepalive = true
					*xp = x
				}
			}
		}
	}
}

// Ordermapassign appends n to order->out, introducing temporaries
// to make sure that all map assignments have the form m[k] = x,
// where x is adressable.
// (Orderexpr has already been called on n, so we know k is addressable.)
//
// If n is m[k] = x where x is not addressable, the rewrite is:
//	tmp = x
//	m[k] = tmp
//
// If n is the multiple assignment form ..., m[k], ... = ..., the rewrite is
//	t1 = m
//	t2 = k
//	...., t3, ... = x
//	t1[t2] = t3
//
// The temporaries t1, t2 are needed in case the ... being assigned
// contain m or k. They are usually unnecessary, but in the unnecessary
// cases they are also typically registerizable, so not much harm done.
// And this only applies to the multiple-assignment form.
// We could do a more precise analysis if needed, like in walk.go.
//
// Ordermapassign also inserts these temporaries if needed for
// calling writebarrierfat with a pointer to n->right.
func ordermapassign(n *Node, order *Order) {
	switch n.Op {
	default:
		Fatalf("ordermapassign %v", Oconv(int(n.Op), 0))

	case OAS:
		order.out = list(order.out, n)

		// We call writebarrierfat only for values > 4 pointers long. See walk.go.
		if (n.Left.Op == OINDEXMAP || (needwritebarrier(n.Left, n.Right) && n.Left.Type.Width > int64(4*Widthptr))) && !isaddrokay(n.Right) {
			m := n.Left
			n.Left = ordertemp(m.Type, order, false)
			a := Nod(OAS, m, n.Left)
			typecheck(&a, Etop)
			order.out = list(order.out, a)
		}

	case OAS2, OAS2DOTTYPE, OAS2MAPR, OAS2FUNC:
		var post *NodeList
		var m *Node
		var a *Node
		for l := n.List; l != nil; l = l.Next {
			if l.N.Op == OINDEXMAP {
				m = l.N
				if !istemp(m.Left) {
					m.Left = ordercopyexpr(m.Left, m.Left.Type, order, 0)
				}
				if !istemp(m.Right) {
					m.Right = ordercopyexpr(m.Right, m.Right.Type, order, 0)
				}
				l.N = ordertemp(m.Type, order, false)
				a = Nod(OAS, m, l.N)
				typecheck(&a, Etop)
				post = list(post, a)
			} else if instrumenting && n.Op == OAS2FUNC && !isblank(l.N) {
				m = l.N
				l.N = ordertemp(m.Type, order, false)
				a = Nod(OAS, m, l.N)
				typecheck(&a, Etop)
				post = list(post, a)
			}
		}

		order.out = list(order.out, n)
		order.out = concat(order.out, post)
	}
}

// Orderstmt orders the statement n, appending to order->out.
// Temporaries created during the statement are cleaned
// up using VARKILL instructions as possible.
func orderstmt(n *Node, order *Order) {
	if n == nil {
		return
	}

	lno := int(setlineno(n))

	orderinit(n, order)

	switch n.Op {
	default:
		Fatalf("orderstmt %v", Oconv(int(n.Op), 0))

	case OVARKILL, OVARLIVE:
		order.out = list(order.out, n)

	case OAS:
		t := marktemp(order)
		orderexpr(&n.Left, order, nil)
		orderexpr(&n.Right, order, n.Left)
		ordermapassign(n, order)
		cleantemp(t, order)

	case OAS2,
		OCLOSE,
		OCOPY,
		OPRINT,
		OPRINTN,
		ORECOVER,
		ORECV:
		t := marktemp(order)
		orderexpr(&n.Left, order, nil)
		orderexpr(&n.Right, order, nil)
		orderexprlist(n.List, order)
		orderexprlist(n.Rlist, order)
		switch n.Op {
		case OAS2, OAS2DOTTYPE:
			ordermapassign(n, order)
		default:
			order.out = list(order.out, n)
		}
		cleantemp(t, order)

	case OASOP:
		// Special: rewrite l op= r into l = l op r.
		// This simplifies quite a few operations;
		// most important is that it lets us separate
		// out map read from map write when l is
		// a map index expression.
		t := marktemp(order)

		orderexpr(&n.Left, order, nil)
		n.Left = ordersafeexpr(n.Left, order)
		tmp1 := treecopy(n.Left, 0)
		if tmp1.Op == OINDEXMAP {
			tmp1.Etype = 0 // now an rvalue not an lvalue
		}
		tmp1 = ordercopyexpr(tmp1, n.Left.Type, order, 0)
		// TODO(marvin): Fix Node.EType type union.
		n.Right = Nod(Op(n.Etype), tmp1, n.Right)
		typecheck(&n.Right, Erv)
		orderexpr(&n.Right, order, nil)
		n.Etype = 0
		n.Op = OAS
		ordermapassign(n, order)
		cleantemp(t, order)

		// Special: make sure key is addressable,
	// and make sure OINDEXMAP is not copied out.
	case OAS2MAPR:
		t := marktemp(order)

		orderexprlist(n.List, order)
		r := n.Rlist.N
		orderexpr(&r.Left, order, nil)
		orderexpr(&r.Right, order, nil)

		// See case OINDEXMAP below.
		if r.Right.Op == OARRAYBYTESTR {
			r.Right.Op = OARRAYBYTESTRTMP
		}
		orderaddrtemp(&r.Right, order)
		ordermapassign(n, order)
		cleantemp(t, order)

		// Special: avoid copy of func call n->rlist->n.
	case OAS2FUNC:
		t := marktemp(order)

		orderexprlist(n.List, order)
		ordercall(n.Rlist.N, order)
		ordermapassign(n, order)
		cleantemp(t, order)

		// Special: use temporary variables to hold result,
	// so that assertI2Tetc can take address of temporary.
	// No temporary for blank assignment.
	case OAS2DOTTYPE:
		t := marktemp(order)

		orderexprlist(n.List, order)
		orderexpr(&n.Rlist.N.Left, order, nil) // i in i.(T)
		if isblank(n.List.N) {
			order.out = list(order.out, n)
		} else {
			typ := n.Rlist.N.Type
			tmp1 := ordertemp(typ, order, haspointers(typ))
			order.out = list(order.out, n)
			r := Nod(OAS, n.List.N, tmp1)
			typecheck(&r, Etop)
			ordermapassign(r, order)
			n.List = list(list1(tmp1), n.List.Next.N)
		}

		cleantemp(t, order)

		// Special: use temporary variables to hold result,
	// so that chanrecv can take address of temporary.
	case OAS2RECV:
		t := marktemp(order)

		orderexprlist(n.List, order)
		orderexpr(&n.Rlist.N.Left, order, nil) // arg to recv
		ch := n.Rlist.N.Left.Type
		tmp1 := ordertemp(ch.Type, order, haspointers(ch.Type))
		var tmp2 *Node
		if !isblank(n.List.Next.N) {
			tmp2 = ordertemp(n.List.Next.N.Type, order, false)
		} else {
			tmp2 = ordertemp(Types[TBOOL], order, false)
		}
		order.out = list(order.out, n)
		r := Nod(OAS, n.List.N, tmp1)
		typecheck(&r, Etop)
		ordermapassign(r, order)
		r = Nod(OAS, n.List.Next.N, tmp2)
		typecheck(&r, Etop)
		ordermapassign(r, order)
		n.List = list(list1(tmp1), tmp2)
		cleantemp(t, order)

		// Special: does not save n onto out.
	case OBLOCK, OEMPTY:
		orderstmtlist(n.List, order)

		// Special: n->left is not an expression; save as is.
	case OBREAK,
		OCONTINUE,
		ODCL,
		ODCLCONST,
		ODCLTYPE,
		OFALL,
		OXFALL,
		OGOTO,
		OLABEL,
		ORETJMP:
		order.out = list(order.out, n)

		// Special: handle call arguments.
	case OCALLFUNC, OCALLINTER, OCALLMETH:
		t := marktemp(order)

		ordercall(n, order)
		order.out = list(order.out, n)
		cleantemp(t, order)

		// Special: order arguments to inner call but not call itself.
	case ODEFER, OPROC:
		t := marktemp(order)

		switch n.Left.Op {
		// Delete will take the address of the key.
		// Copy key into new temp and do not clean it
		// (it persists beyond the statement).
		case ODELETE:
			orderexprlist(n.Left.List, order)

			t1 := marktemp(order)
			np := &n.Left.List.Next.N // map key
			*np = ordercopyexpr(*np, (*np).Type, order, 0)
			poptemp(t1, order)

		default:
			ordercall(n.Left, order)
		}

		order.out = list(order.out, n)
		cleantemp(t, order)

	case ODELETE:
		t := marktemp(order)
		orderexpr(&n.List.N, order, nil)
		orderexpr(&n.List.Next.N, order, nil)
		orderaddrtemp(&n.List.Next.N, order) // map key
		order.out = list(order.out, n)
		cleantemp(t, order)

		// Clean temporaries from condition evaluation at
	// beginning of loop body and after for statement.
	case OFOR:
		t := marktemp(order)

		orderexprinplace(&n.Left, order)
		var l *NodeList
		cleantempnopop(t, order, &l)
		n.Nbody = concat(l, n.Nbody)
		orderblock(&n.Nbody)
		orderstmtinplace(&n.Right)
		order.out = list(order.out, n)
		cleantemp(t, order)

		// Clean temporaries from condition at
	// beginning of both branches.
	case OIF:
		t := marktemp(order)

		orderexprinplace(&n.Left, order)
		var l *NodeList
		cleantempnopop(t, order, &l)
		n.Nbody = concat(l, n.Nbody)
		l = nil
		cleantempnopop(t, order, &l)
		n.Rlist = concat(l, n.Rlist)
		poptemp(t, order)
		orderblock(&n.Nbody)
		orderblock(&n.Rlist)
		order.out = list(order.out, n)

		// Special: argument will be converted to interface using convT2E
	// so make sure it is an addressable temporary.
	case OPANIC:
		t := marktemp(order)

		orderexpr(&n.Left, order, nil)
		if !Isinter(n.Left.Type) {
			orderaddrtemp(&n.Left, order)
		}
		order.out = list(order.out, n)
		cleantemp(t, order)

		// n->right is the expression being ranged over.
	// order it, and then make a copy if we need one.
	// We almost always do, to ensure that we don't
	// see any value changes made during the loop.
	// Usually the copy is cheap (e.g., array pointer, chan, slice, string are all tiny).
	// The exception is ranging over an array value (not a slice, not a pointer to array),
	// which must make a copy to avoid seeing updates made during
	// the range body. Ranging over an array value is uncommon though.
	case ORANGE:
		t := marktemp(order)

		orderexpr(&n.Right, order, nil)
		switch n.Type.Etype {
		default:
			Fatalf("orderstmt range %v", n.Type)

			// Mark []byte(str) range expression to reuse string backing storage.
		// It is safe because the storage cannot be mutated.
		case TARRAY:
			if n.Right.Op == OSTRARRAYBYTE {
				n.Right.Op = OSTRARRAYBYTETMP
			}
			if count(n.List) < 2 || isblank(n.List.Next.N) {
				// for i := range x will only use x once, to compute len(x).
				// No need to copy it.
				break
			}
			fallthrough

			// chan, string, slice, array ranges use value multiple times.
		// make copy.
		// fall through
		case TCHAN, TSTRING:
			r := n.Right

			if r.Type.Etype == TSTRING && r.Type != Types[TSTRING] {
				r = Nod(OCONV, r, nil)
				r.Type = Types[TSTRING]
				typecheck(&r, Erv)
			}

			n.Right = ordercopyexpr(r, r.Type, order, 0)

			// copy the map value in case it is a map literal.
		// TODO(rsc): Make tmp = literal expressions reuse tmp.
		// For maps tmp is just one word so it hardly matters.
		case TMAP:
			r := n.Right

			n.Right = ordercopyexpr(r, r.Type, order, 0)

			// n->alloc is the temp for the iterator.
			prealloc[n] = ordertemp(Types[TUINT8], order, true)
		}

		for l := n.List; l != nil; l = l.Next {
			orderexprinplace(&l.N, order)
		}
		orderblock(&n.Nbody)
		order.out = list(order.out, n)
		cleantemp(t, order)

	case ORETURN:
		ordercallargs(&n.List, order)
		order.out = list(order.out, n)

	// Special: clean case temporaries in each block entry.
	// Select must enter one of its blocks, so there is no
	// need for a cleaning at the end.
	// Doubly special: evaluation order for select is stricter
	// than ordinary expressions. Even something like p.c
	// has to be hoisted into a temporary, so that it cannot be
	// reordered after the channel evaluation for a different
	// case (if p were nil, then the timing of the fault would
	// give this away).
	case OSELECT:
		t := marktemp(order)

		var tmp1 *Node
		var tmp2 *Node
		var r *Node
		for l := n.List; l != nil; l = l.Next {
			if l.N.Op != OXCASE {
				Fatalf("order select case %v", Oconv(int(l.N.Op), 0))
			}
			r = l.N.Left
			setlineno(l.N)

			// Append any new body prologue to ninit.
			// The next loop will insert ninit into nbody.
			if l.N.Ninit != nil {
				Fatalf("order select ninit")
			}
			if r != nil {
				switch r.Op {
				default:
					Yyerror("unknown op in select %v", Oconv(int(r.Op), 0))
					Dump("select case", r)

					// If this is case x := <-ch or case x, y := <-ch, the case has
				// the ODCL nodes to declare x and y. We want to delay that
				// declaration (and possible allocation) until inside the case body.
				// Delete the ODCL nodes here and recreate them inside the body below.
				case OSELRECV, OSELRECV2:
					if r.Colas {
						init := r.Ninit
						if init != nil && init.N.Op == ODCL && init.N.Left == r.Left {
							init = init.Next
						}
						if init != nil && init.N.Op == ODCL && r.List != nil && init.N.Left == r.List.N {
							init = init.Next
						}
						if init == nil {
							r.Ninit = nil
						}
					}

					if r.Ninit != nil {
						Yyerror("ninit on select recv")
						dumplist("ninit", r.Ninit)
					}

					// case x = <-c
					// case x, ok = <-c
					// r->left is x, r->ntest is ok, r->right is ORECV, r->right->left is c.
					// r->left == N means 'case <-c'.
					// c is always evaluated; x and ok are only evaluated when assigned.
					orderexpr(&r.Right.Left, order, nil)

					if r.Right.Left.Op != ONAME {
						r.Right.Left = ordercopyexpr(r.Right.Left, r.Right.Left.Type, order, 0)
					}

					// Introduce temporary for receive and move actual copy into case body.
					// avoids problems with target being addressed, as usual.
					// NOTE: If we wanted to be clever, we could arrange for just one
					// temporary per distinct type, sharing the temp among all receives
					// with that temp. Similarly one ok bool could be shared among all
					// the x,ok receives. Not worth doing until there's a clear need.
					if r.Left != nil && isblank(r.Left) {
						r.Left = nil
					}
					if r.Left != nil {
						// use channel element type for temporary to avoid conversions,
						// such as in case interfacevalue = <-intchan.
						// the conversion happens in the OAS instead.
						tmp1 = r.Left

						if r.Colas {
							tmp2 = Nod(ODCL, tmp1, nil)
							typecheck(&tmp2, Etop)
							l.N.Ninit = list(l.N.Ninit, tmp2)
						}

						r.Left = ordertemp(r.Right.Left.Type.Type, order, haspointers(r.Right.Left.Type.Type))
						tmp2 = Nod(OAS, tmp1, r.Left)
						typecheck(&tmp2, Etop)
						l.N.Ninit = list(l.N.Ninit, tmp2)
					}

					if r.List != nil && isblank(r.List.N) {
						r.List = nil
					}
					if r.List != nil {
						tmp1 = r.List.N
						if r.Colas {
							tmp2 = Nod(ODCL, tmp1, nil)
							typecheck(&tmp2, Etop)
							l.N.Ninit = list(l.N.Ninit, tmp2)
						}

						r.List = list1(ordertemp(tmp1.Type, order, false))
						tmp2 = Nod(OAS, tmp1, r.List.N)
						typecheck(&tmp2, Etop)
						l.N.Ninit = list(l.N.Ninit, tmp2)
					}

					orderblock(&l.N.Ninit)

				case OSEND:
					if r.Ninit != nil {
						Yyerror("ninit on select send")
						dumplist("ninit", r.Ninit)
					}

					// case c <- x
					// r->left is c, r->right is x, both are always evaluated.
					orderexpr(&r.Left, order, nil)

					if !istemp(r.Left) {
						r.Left = ordercopyexpr(r.Left, r.Left.Type, order, 0)
					}
					orderexpr(&r.Right, order, nil)
					if !istemp(r.Right) {
						r.Right = ordercopyexpr(r.Right, r.Right.Type, order, 0)
					}
				}
			}

			orderblock(&l.N.Nbody)
		}

		// Now that we have accumulated all the temporaries, clean them.
		// Also insert any ninit queued during the previous loop.
		// (The temporary cleaning must follow that ninit work.)
		for l := n.List; l != nil; l = l.Next {
			cleantempnopop(t, order, &l.N.Ninit)
			l.N.Nbody = concat(l.N.Ninit, l.N.Nbody)
			l.N.Ninit = nil
		}

		order.out = list(order.out, n)
		poptemp(t, order)

		// Special: value being sent is passed as a pointer; make it addressable.
	case OSEND:
		t := marktemp(order)

		orderexpr(&n.Left, order, nil)
		orderexpr(&n.Right, order, nil)
		orderaddrtemp(&n.Right, order)
		order.out = list(order.out, n)
		cleantemp(t, order)

		// TODO(rsc): Clean temporaries more aggressively.
	// Note that because walkswitch will rewrite some of the
	// switch into a binary search, this is not as easy as it looks.
	// (If we ran that code here we could invoke orderstmt on
	// the if-else chain instead.)
	// For now just clean all the temporaries at the end.
	// In practice that's fine.
	case OSWITCH:
		t := marktemp(order)

		orderexpr(&n.Left, order, nil)
		for l := n.List; l != nil; l = l.Next {
			if l.N.Op != OXCASE {
				Fatalf("order switch case %v", Oconv(int(l.N.Op), 0))
			}
			orderexprlistinplace(l.N.List, order)
			orderblock(&l.N.Nbody)
		}

		order.out = list(order.out, n)
		cleantemp(t, order)
	}

	lineno = int32(lno)
}

// Orderexprlist orders the expression list l into order.
func orderexprlist(l *NodeList, order *Order) {
	for ; l != nil; l = l.Next {
		orderexpr(&l.N, order, nil)
	}
}

// Orderexprlist orders the expression list l but saves
// the side effects on the individual expression ninit lists.
func orderexprlistinplace(l *NodeList, order *Order) {
	for ; l != nil; l = l.Next {
		orderexprinplace(&l.N, order)
	}
}

// prealloc[x] records the allocation to use for x.
var prealloc = map[*Node]*Node{}

// Orderexpr orders a single expression, appending side
// effects to order->out as needed.
// If this is part of an assignment lhs = *np, lhs is given.
// Otherwise lhs == nil. (When lhs != nil it may be possible
// to avoid copying the result of the expression to a temporary.)
func orderexpr(np **Node, order *Order, lhs *Node) {
	n := *np
	if n == nil {
		return
	}

	lno := int(setlineno(n))
	orderinit(n, order)

	switch n.Op {
	default:
		orderexpr(&n.Left, order, nil)
		orderexpr(&n.Right, order, nil)
		orderexprlist(n.List, order)
		orderexprlist(n.Rlist, order)

		// Addition of strings turns into a function call.
	// Allocate a temporary to hold the strings.
	// Fewer than 5 strings use direct runtime helpers.
	case OADDSTR:
		orderexprlist(n.List, order)

		if count(n.List) > 5 {
			t := typ(TARRAY)
			t.Bound = int64(count(n.List))
			t.Type = Types[TSTRING]
			prealloc[n] = ordertemp(t, order, false)
		}

		// Mark string(byteSlice) arguments to reuse byteSlice backing
		// buffer during conversion. String concatenation does not
		// memorize the strings for later use, so it is safe.
		// However, we can do it only if there is at least one non-empty string literal.
		// Otherwise if all other arguments are empty strings,
		// concatstrings will return the reference to the temp string
		// to the caller.
		hasbyte := false

		haslit := false
		for l := n.List; l != nil; l = l.Next {
			hasbyte = hasbyte || l.N.Op == OARRAYBYTESTR
			haslit = haslit || l.N.Op == OLITERAL && len(l.N.Val().U.(string)) != 0
		}

		if haslit && hasbyte {
			for l := n.List; l != nil; l = l.Next {
				if l.N.Op == OARRAYBYTESTR {
					l.N.Op = OARRAYBYTESTRTMP
				}
			}
		}

	case OCMPSTR:
		orderexpr(&n.Left, order, nil)
		orderexpr(&n.Right, order, nil)

		// Mark string(byteSlice) arguments to reuse byteSlice backing
		// buffer during conversion. String comparison does not
		// memorize the strings for later use, so it is safe.
		if n.Left.Op == OARRAYBYTESTR {
			n.Left.Op = OARRAYBYTESTRTMP
		}
		if n.Right.Op == OARRAYBYTESTR {
			n.Right.Op = OARRAYBYTESTRTMP
		}

		// key must be addressable
	case OINDEXMAP:
		orderexpr(&n.Left, order, nil)

		orderexpr(&n.Right, order, nil)

		// For x = m[string(k)] where k is []byte, the allocation of
		// backing bytes for the string can be avoided by reusing
		// the []byte backing array. This is a special case that it
		// would be nice to handle more generally, but because
		// there are no []byte-keyed maps, this specific case comes
		// up in important cases in practice. See issue 3512.
		// Nothing can change the []byte we are not copying before
		// the map index, because the map access is going to
		// be forced to happen immediately following this
		// conversion (by the ordercopyexpr a few lines below).
		if n.Etype == 0 && n.Right.Op == OARRAYBYTESTR {
			n.Right.Op = OARRAYBYTESTRTMP
		}

		orderaddrtemp(&n.Right, order)
		if n.Etype == 0 {
			// use of value (not being assigned);
			// make copy in temporary.
			n = ordercopyexpr(n, n.Type, order, 0)
		}

		// concrete type (not interface) argument must be addressable
	// temporary to pass to runtime.
	case OCONVIFACE:
		orderexpr(&n.Left, order, nil)

		if !Isinter(n.Left.Type) {
			orderaddrtemp(&n.Left, order)
		}

	case OANDAND, OOROR:
		mark := marktemp(order)
		orderexpr(&n.Left, order, nil)

		// Clean temporaries from first branch at beginning of second.
		// Leave them on the stack so that they can be killed in the outer
		// context in case the short circuit is taken.
		var l *NodeList

		cleantempnopop(mark, order, &l)
		n.Right.Ninit = concat(l, n.Right.Ninit)
		orderexprinplace(&n.Right, order)

	case OCALLFUNC,
		OCALLINTER,
		OCALLMETH,
		OCAP,
		OCOMPLEX,
		OCOPY,
		OIMAG,
		OLEN,
		OMAKECHAN,
		OMAKEMAP,
		OMAKESLICE,
		ONEW,
		OREAL,
		ORECOVER,
		OSTRARRAYBYTE,
		OSTRARRAYBYTETMP,
		OSTRARRAYRUNE:
		ordercall(n, order)
		if lhs == nil || lhs.Op != ONAME || instrumenting {
			n = ordercopyexpr(n, n.Type, order, 0)
		}

	case OAPPEND:
		ordercallargs(&n.List, order)
		if lhs == nil || lhs.Op != ONAME && !samesafeexpr(lhs, n.List.N) {
			n = ordercopyexpr(n, n.Type, order, 0)
		}

	case OSLICE, OSLICEARR, OSLICESTR:
		orderexpr(&n.Left, order, nil)
		orderexpr(&n.Right.Left, order, nil)
		n.Right.Left = ordercheapexpr(n.Right.Left, order)
		orderexpr(&n.Right.Right, order, nil)
		n.Right.Right = ordercheapexpr(n.Right.Right, order)
		if lhs == nil || lhs.Op != ONAME && !samesafeexpr(lhs, n.Left) {
			n = ordercopyexpr(n, n.Type, order, 0)
		}

	case OSLICE3, OSLICE3ARR:
		orderexpr(&n.Left, order, nil)
		orderexpr(&n.Right.Left, order, nil)
		n.Right.Left = ordercheapexpr(n.Right.Left, order)
		orderexpr(&n.Right.Right.Left, order, nil)
		n.Right.Right.Left = ordercheapexpr(n.Right.Right.Left, order)
		orderexpr(&n.Right.Right.Right, order, nil)
		n.Right.Right.Right = ordercheapexpr(n.Right.Right.Right, order)
		if lhs == nil || lhs.Op != ONAME && !samesafeexpr(lhs, n.Left) {
			n = ordercopyexpr(n, n.Type, order, 0)
		}

	case OCLOSURE:
		if n.Noescape && n.Func.Cvars != nil {
			prealloc[n] = ordertemp(Types[TUINT8], order, false) // walk will fill in correct type
		}

	case OARRAYLIT, OCALLPART:
		orderexpr(&n.Left, order, nil)
		orderexpr(&n.Right, order, nil)
		orderexprlist(n.List, order)
		orderexprlist(n.Rlist, order)
		if n.Noescape {
			prealloc[n] = ordertemp(Types[TUINT8], order, false) // walk will fill in correct type
		}

	case ODDDARG:
		if n.Noescape {
			// The ddd argument does not live beyond the call it is created for.
			// Allocate a temporary that will be cleaned up when this statement
			// completes. We could be more aggressive and try to arrange for it
			// to be cleaned up when the call completes.
			prealloc[n] = ordertemp(n.Type.Type, order, false)
		}

	case ODOTTYPE, ODOTTYPE2:
		orderexpr(&n.Left, order, nil)
		// TODO(rsc): The Isfat is for consistency with componentgen and walkexpr.
		// It needs to be removed in all three places.
		// That would allow inlining x.(struct{*int}) the same as x.(*int).
		if !isdirectiface(n.Type) || Isfat(n.Type) || instrumenting {
			n = ordercopyexpr(n, n.Type, order, 1)
		}

	case ORECV:
		orderexpr(&n.Left, order, nil)
		n = ordercopyexpr(n, n.Type, order, 1)

	case OEQ, ONE:
		orderexpr(&n.Left, order, nil)
		orderexpr(&n.Right, order, nil)
		t := n.Left.Type
		if t.Etype == TSTRUCT || Isfixedarray(t) {
			// for complex comparisons, we need both args to be
			// addressable so we can pass them to the runtime.
			orderaddrtemp(&n.Left, order)
			orderaddrtemp(&n.Right, order)
		}
	}

	lineno = int32(lno)

	*np = n
}<|MERGE_RESOLUTION|>--- conflicted
+++ resolved
@@ -226,19 +226,12 @@
 func cleantempnopop(mark ordermarker, order *Order, out **NodeList) {
 	var kill *Node
 
-<<<<<<< HEAD
-	for l := order.temp; l != mark; l = l.Next {
-		if l.N.Name.Keepalive {
-			l.N.Name.Keepalive = false
-			l.N.Addrtaken = true // ensure SSA keeps the l.N variable
-			kill = Nod(OVARLIVE, l.N, nil)
-=======
 	for i := len(order.temp) - 1; i >= int(mark); i-- {
 		n := order.temp[i]
 		if n.Name.Keepalive {
 			n.Name.Keepalive = false
+			n.Addrtaken = true // ensure SSA keeps the n variable
 			kill = Nod(OVARLIVE, n, nil)
->>>>>>> 7786f979
 			typecheck(&kill, Etop)
 			*out = list(*out, kill)
 		}
